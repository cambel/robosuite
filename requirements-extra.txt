--- conflicted
+++ resolved
@@ -8,16 +8,11 @@
 # required for demonstration utils
 h5py
 
-<<<<<<< HEAD
-# required for nvisii renderer
-# open3d
-=======
 # for mujoco ik
 mink
 
 # for extra robosuite_models
 robosuite-models==1.0.0
->>>>>>> 03af2fa5
 
 # required for gamepad
 inputs