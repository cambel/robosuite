"""
This file implements a wrapper for facilitating compatibility with OpenAI gym.
This is useful when using these environments with code that assumes a gym-like
interface.
"""

import numpy as np
<<<<<<< HEAD
import gym
from gym import spaces, Env
=======

try:
    import gymnasium as gym
    from gymnasium import spaces
except ImportError:
    # Most APIs between gym and gymnasium are compatible
    print("WARNING! gymnasium is not installed. We will try to use openai gym instead.")
    import gym
    from gym import spaces

    if not gym.__version__ >= "0.26.0":
        # Due to API Changes in gym>=0.26.0, we need to ensure that the version is correct
        # Please check: https://github.com/openai/gym/releases/tag/0.26.0
        raise ImportError("Please ensure version of gym>=0.26.0 to use the GymWrapper.")
>>>>>>> 03af2fa5

from robosuite.wrappers import Wrapper


class GymWrapper(Wrapper, gym.Env):
    metadata = None
    render_mode = None
    """
    Initializes the Gym wrapper. Mimics many of the required functionalities of the Wrapper class
    found in the gym.core module

    Args:
        env (MujocoEnv): The environment to wrap.
        keys (None or list of str): If provided, each observation will
            consist of concatenated keys from the wrapped environment's
            observation dictionary. Defaults to proprio-state and object-state.
        flatten_obs (bool):
            Whether to flatten the observation dictionary into a 1d array. Defaults to True.

    Raises:
        AssertionError: [Object observations must be enabled if no keys]
    """

    def __init__(self, env, keys=None, flatten_obs=True):
        # Run super method
        super().__init__(env=env)
        # Create name for gym
        robots = "".join([type(robot.robot_model).__name__ for robot in self.env.robots])
        self.name = robots + "_" + type(self.env).__name__

        # Get reward range
        self.reward_range = (0, self.env.reward_scale)

        if keys is None:
            keys = []
            # Add object obs if requested
            if self.env.use_object_obs:
                keys += ["object-state"]
            # Add image obs if requested
            if self.env.use_camera_obs:
                keys += [f"{cam_name}_image" for cam_name in self.env.camera_names]
            # Iterate over all robots to add to state
            for idx in range(len(self.env.robots)):
                keys += ["robot{}_proprio-state".format(idx)]
        self.keys = keys

        # Gym specific attributes
        self.env.spec = None

        # set up observation and action spaces
        obs = self.env.reset()

        # Whether to flatten the observation space
        self.flatten_obs: bool = flatten_obs

        if self.flatten_obs:
            flat_ob = self._flatten_obs(obs)
            self.obs_dim = flat_ob.size
            high = np.inf * np.ones(self.obs_dim)
            low = -high
            self.observation_space = spaces.Box(low, high)
        else:

            def get_box_space(sample):
                """Util fn to obtain the space of a single numpy sample data"""
                if np.issubdtype(sample.dtype, np.integer):
                    low = np.iinfo(sample.dtype).min
                    high = np.iinfo(sample.dtype).max
                elif np.issubdtype(sample.dtype, np.inexact):
                    low = float("-inf")
                    high = float("inf")
                else:
                    raise ValueError()
                return spaces.Box(low=low, high=high, shape=sample.shape, dtype=sample.dtype)

            self.observation_space = spaces.Dict({key: get_box_space(obs[key]) for key in self.keys})

        low, high = self.env.action_spec
        self.action_space = spaces.Box(low, high)

    def _flatten_obs(self, obs_dict, verbose=False):
        """
        Filters keys of interest out and concatenate the information.

        Args:
            obs_dict (OrderedDict): ordered dictionary of observations
            verbose (bool): Whether to print out to console as observation keys are processed

        Returns:
            np.array: observations flattened into a 1d array
        """
        ob_lst = []
        for key in self.keys:
            if key in obs_dict:
                if verbose:
                    print("adding key: {}".format(key))
                ob_lst.append(np.array(obs_dict[key]).flatten())
        return np.concatenate(ob_lst)

    def _filter_obs(self, obs_dict) -> dict:
        """
        Filters keys of interest out of the observation dictionary, returning a filterd dictionary.
        """
        return {key: obs_dict[key] for key in self.keys if key in obs_dict}

    def reset(self, seed=None, options=None):
        """
        Extends env reset method to return observation instead of normal OrderedDict and optionally resets seed

        Returns:
            2-tuple:
                - (np.array) observations from the environment
                - (dict) an empty dictionary, as part of the standard return format
        """
        if seed is not None:
            if isinstance(seed, int):
                np.random.seed(seed)
            else:
                raise TypeError("Seed must be an integer type!")
        ob_dict = self.env.reset()
<<<<<<< HEAD
        return self._flatten_obs(ob_dict)  # , {} # CB: why?
=======
        obs = self._flatten_obs(ob_dict) if self.flatten_obs else self._filter_obs(ob_dict)
        return obs, {}
>>>>>>> 03af2fa5

    def step(self, action):
        """
        Extends vanilla step() function call to return observation instead of normal OrderedDict.

        Args:
            action (np.array): Action to take in environment

        Returns:
            4-tuple:

                - (np.array) observations from the environment
                - (float) reward from the environment
                - (bool) episode ending after reaching an env terminal state
                - (bool) episode ending after an externally defined condition - removed
                - (dict) misc information
        """
        ob_dict, reward, terminated, info = self.env.step(action)
<<<<<<< HEAD
        if self.env.has_renderer:
            self.env.render()

        return self._flatten_obs(ob_dict), reward, terminated, info
=======
        obs = self._flatten_obs(ob_dict) if self.flatten_obs else self._filter_obs(ob_dict)
        return obs, reward, terminated, False, info
>>>>>>> 03af2fa5

    def compute_reward(self, achieved_goal, desired_goal, info):
        """
        Dummy function to be compatible with gym interface that simply returns environment reward

        Args:
            achieved_goal: [NOT USED]
            desired_goal: [NOT USED]
            info: [NOT USED]

        Returns:
            float: environment reward
        """
        # Dummy args used to mimic Wrapper interface
        return self.env.reward()

    def close(self):
        """
        wrapper for calling underlying env close function
        """
        self.env.close()<|MERGE_RESOLUTION|>--- conflicted
+++ resolved
@@ -5,10 +5,6 @@
 """
 
 import numpy as np
-<<<<<<< HEAD
-import gym
-from gym import spaces, Env
-=======
 
 try:
     import gymnasium as gym
@@ -23,7 +19,6 @@
         # Due to API Changes in gym>=0.26.0, we need to ensure that the version is correct
         # Please check: https://github.com/openai/gym/releases/tag/0.26.0
         raise ImportError("Please ensure version of gym>=0.26.0 to use the GymWrapper.")
->>>>>>> 03af2fa5
 
 from robosuite.wrappers import Wrapper
 
@@ -144,12 +139,8 @@
             else:
                 raise TypeError("Seed must be an integer type!")
         ob_dict = self.env.reset()
-<<<<<<< HEAD
-        return self._flatten_obs(ob_dict)  # , {} # CB: why?
-=======
         obs = self._flatten_obs(ob_dict) if self.flatten_obs else self._filter_obs(ob_dict)
         return obs, {}
->>>>>>> 03af2fa5
 
     def step(self, action):
         """
@@ -168,15 +159,10 @@
                 - (dict) misc information
         """
         ob_dict, reward, terminated, info = self.env.step(action)
-<<<<<<< HEAD
-        if self.env.has_renderer:
-            self.env.render()
+        obs = self._flatten_obs(ob_dict) if self.flatten_obs else self._filter_obs(ob_dict)
+        return obs, reward, terminated, False, info
 
         return self._flatten_obs(ob_dict), reward, terminated, info
-=======
-        obs = self._flatten_obs(ob_dict) if self.flatten_obs else self._filter_obs(ob_dict)
-        return obs, reward, terminated, False, info
->>>>>>> 03af2fa5
 
     def compute_reward(self, achieved_goal, desired_goal, info):
         """
