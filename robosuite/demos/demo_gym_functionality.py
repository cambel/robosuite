"""
This script shows how to adapt an environment to be compatible
with the Gymnasium API. This is useful when using
learning pipelines that require supporting these APIs.

For instance, this can be used with OpenAI Baselines
(https://github.com/openai/baselines) to train agents
with RL.


We base this script off of some code snippets found
in the "Basic Usage" section of the Gymnasium documentation

The following snippet was used to demo basic functionality.

    import gymnasium as gym
    env = gym.make("LunarLander-v2", render_mode="human")
    observation, info = env.reset()

    for _ in range(1000):
        action = env.action_space.sample()  # agent policy that uses the observation and info
        observation, reward, terminated, truncated, info = env.step(action)
        if terminated or truncated:
            observation, info = env.reset()
            env.close()

To adapt our APIs to be compatible with OpenAI Gym's style, this script
demonstrates how this can be easily achieved by using the GymWrapper.


! Changed such that code works with gym, not gymnasium: additionally, code works with stable-baselines3 v1.6.2,
later versions will ask for an extra truncated argument from the env.step() function
TODO check OpenGL warnings
"""

import robosuite as suite
from robosuite.wrappers import GymWrapper

if __name__ == "__main__":

    # Notice how the environment is wrapped by the wrapper
    env = GymWrapper(
        suite.make(
            env_name="Lift",
            robots="Panda",
            gripper_types="PandaGripper",
            use_camera_obs=False,  # do not use pixel observations
            has_offscreen_renderer=False,  # not needed since not using pixel obs
            has_renderer=True,  # make sure we can render to the screen
            reward_shaping=True,  # use dense rewards
            control_freq=20,  # control should happen fast enough so that simulation looks smooth
        )
    )

    env.reset(seed=0)
    ep_nr = 2
    for i_episode in range(ep_nr):
        observation = env.reset()
        for t in range(1000):
            env.render()
            action = env.action_space.sample()
<<<<<<< HEAD
            observation, reward, done, info = env.step(action)
            if done:
                print(f"Episode {i_episode+1} out of {ep_nr} finished after {t+1} timesteps")
                observation = env.reset()
                env.close()
                break
=======
            observation, reward, terminated, truncated, info = env.step(action)
            if terminated or truncated:
                print("Episode finished after {} timesteps".format(t + 1))
                observation, info = env.reset()
                break
        env.close()
>>>>>>> 03af2fa5
<|MERGE_RESOLUTION|>--- conflicted
+++ resolved
@@ -59,18 +59,9 @@
         for t in range(1000):
             env.render()
             action = env.action_space.sample()
-<<<<<<< HEAD
-            observation, reward, done, info = env.step(action)
-            if done:
-                print(f"Episode {i_episode+1} out of {ep_nr} finished after {t+1} timesteps")
-                observation = env.reset()
-                env.close()
-                break
-=======
             observation, reward, terminated, truncated, info = env.step(action)
             if terminated or truncated:
                 print("Episode finished after {} timesteps".format(t + 1))
                 observation, info = env.reset()
                 break
-        env.close()
->>>>>>> 03af2fa5
+        env.close()