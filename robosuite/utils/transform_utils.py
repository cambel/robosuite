"""
Utility functions of matrix and vector transformations.

NOTE: convention for quaternions is (x, y, z, w)
"""

import math

import numpy as np

from robosuite.utils.numba import jit_decorator

PI = np.pi
EPS = np.finfo(float).eps * 4.0

# axis sequences for Euler angles
_NEXT_AXIS = [1, 2, 0, 1]

# map axes strings to/from tuples of inner axis, parity, repetition, frame
_AXES2TUPLE = {
    "sxyz": (0, 0, 0, 0),
    "sxyx": (0, 0, 1, 0),
    "sxzy": (0, 1, 0, 0),
    "sxzx": (0, 1, 1, 0),
    "syzx": (1, 0, 0, 0),
    "syzy": (1, 0, 1, 0),
    "syxz": (1, 1, 0, 0),
    "syxy": (1, 1, 1, 0),
    "szxy": (2, 0, 0, 0),
    "szxz": (2, 0, 1, 0),
    "szyx": (2, 1, 0, 0),
    "szyz": (2, 1, 1, 0),
    "rzyx": (0, 0, 0, 1),
    "rxyx": (0, 0, 1, 1),
    "ryzx": (0, 1, 0, 1),
    "rxzx": (0, 1, 1, 1),
    "rxzy": (1, 0, 0, 1),
    "ryzy": (1, 0, 1, 1),
    "rzxy": (1, 1, 0, 1),
    "ryxy": (1, 1, 1, 1),
    "ryxz": (2, 0, 0, 1),
    "rzxz": (2, 0, 1, 1),
    "rxyz": (2, 1, 0, 1),
    "rzyz": (2, 1, 1, 1),
}

_TUPLE2AXES = dict((v, k) for k, v in _AXES2TUPLE.items())


def convert_quat(q, to="xyzw"):
    """
    Converts quaternion from one convention to another.
    The convention to convert TO is specified as an optional argument.
    If to == 'xyzw', then the input is in 'wxyz' format, and vice-versa.

    Args:
        q (np.array): a 4-dim array corresponding to a quaternion
        to (str): either 'xyzw' or 'wxyz', determining which convention to convert to.
    """
    if to == "xyzw":
        return q[[1, 2, 3, 0]]
    if to == "wxyz":
        return q[[3, 0, 1, 2]]
    raise Exception("convert_quat: choose a valid `to` argument (xyzw or wxyz)")


def quat_multiply(quaternion1, quaternion0):
    """
    Return multiplication of two quaternions (q1 * q0).

    E.g.:
    >>> q = quat_multiply([1, -2, 3, 4], [-5, 6, 7, 8])
    >>> np.allclose(q, [-44, -14, 48, 28])
    True

    Args:
        quaternion1 (np.array): (x,y,z,w) quaternion
        quaternion0 (np.array): (x,y,z,w) quaternion

    Returns:
        np.array: (x,y,z,w) multiplied quaternion
    """
    x0, y0, z0, w0 = quaternion0
    x1, y1, z1, w1 = quaternion1
    return np.array(
        (
            x1 * w0 + y1 * z0 - z1 * y0 + w1 * x0,
            -x1 * z0 + y1 * w0 + z1 * x0 + w1 * y0,
            x1 * y0 - y1 * x0 + z1 * w0 + w1 * z0,
            -x1 * x0 - y1 * y0 - z1 * z0 + w1 * w0,
        ),
        dtype=np.float32,
    )


def quat_conjugate(quaternion):
    """
    Return conjugate of quaternion.

    E.g.:
    >>> q0 = random_quaternion()
    >>> q1 = quat_conjugate(q0)
    >>> q1[3] == q0[3] and all(q1[:3] == -q0[:3])
    True

    Args:
        quaternion (np.array): (x,y,z,w) quaternion

    Returns:
        np.array: (x,y,z,w) quaternion conjugate
    """
    return np.array(
        (-quaternion[0], -quaternion[1], -quaternion[2], quaternion[3]),
        dtype=np.float32,
    )


def quat_inverse(quaternion):
    """
    Return inverse of quaternion.

    E.g.:
    >>> q0 = random_quaternion()
    >>> q1 = quat_inverse(q0)
    >>> np.allclose(quat_multiply(q0, q1), [0, 0, 0, 1])
    True

    Args:
        quaternion (np.array): (x,y,z,w) quaternion

    Returns:
        np.array: (x,y,z,w) quaternion inverse
    """
    return quat_conjugate(quaternion) / np.dot(quaternion, quaternion)


def quat_distance(quaternion1, quaternion0):
    """
    Returns distance between two quaternions, such that distance * quaternion0 = quaternion1

    Args:
        quaternion1 (np.array): (x,y,z,w) quaternion
        quaternion0 (np.array): (x,y,z,w) quaternion

    Returns:
        np.array: (x,y,z,w) quaternion distance
    """
    return quat_multiply(quaternion1, quat_inverse(quaternion0))


def quat_slerp(quat0, quat1, fraction, shortestpath=True):
    """
    Return spherical linear interpolation between two quaternions.

    E.g.:
    >>> q0 = random_quat()
    >>> q1 = random_quat()
    >>> q = quat_slerp(q0, q1, 0.0)
    >>> np.allclose(q, q0)
    True

    >>> q = quat_slerp(q0, q1, 1.0)
    >>> np.allclose(q, q1)
    True

    >>> q = quat_slerp(q0, q1, 0.5)
    >>> angle = math.acos(np.dot(q0, q))
    >>> np.allclose(2.0, math.acos(np.dot(q0, q1)) / angle) or \
        np.allclose(2.0, math.acos(-np.dot(q0, q1)) / angle)
    True

    Args:
        quat0 (np.array): (x,y,z,w) quaternion startpoint
        quat1 (np.array): (x,y,z,w) quaternion endpoint
        fraction (float): fraction of interpolation to calculate
        shortestpath (bool): If True, will calculate the shortest path

    Returns:
        np.array: (x,y,z,w) quaternion distance
    """
    q0 = unit_vector(quat0[:4])
    q1 = unit_vector(quat1[:4])
    if fraction == 0.0:
        return q0
    elif fraction == 1.0:
        return q1
    d = np.dot(q0, q1)
    if abs(abs(d) - 1.0) < EPS:
        return q0
    if shortestpath and d < 0.0:
        # invert rotation
        d = -d
        q1 *= -1.0
    angle = math.acos(np.clip(d, -1, 1))
    if abs(angle) < EPS:
        return q0
    isin = 1.0 / math.sin(angle)
    q0 *= math.sin((1.0 - fraction) * angle) * isin
    q1 *= math.sin(fraction * angle) * isin
    q0 += q1
    return q0


def random_quat(rand=None):
    """
    Return uniform random unit quaternion.

    E.g.:
    >>> q = random_quat()
    >>> np.allclose(1.0, vector_norm(q))
    True
    >>> q = random_quat(np.random.random(3))
    >>> q.shape
    (4,)

    Args:
        rand (3-array or None): If specified, must be three independent random variables that are uniformly distributed
            between 0 and 1.

    Returns:
        np.array: (x,y,z,w) random quaternion
    """
    if rand is None:
        rand = np.random.rand(3)
    else:
        assert len(rand) == 3
    r1 = np.sqrt(1.0 - rand[0])
    r2 = np.sqrt(rand[0])
    pi2 = math.pi * 2.0
    t1 = pi2 * rand[1]
    t2 = pi2 * rand[2]
    return np.array(
        (np.sin(t1) * r1, np.cos(t1) * r1, np.sin(t2) * r2, np.cos(t2) * r2),
        dtype=np.float32,
    )


def random_axis_angle(angle_limit=None, random_state=None):
    """
    Samples an axis-angle rotation by first sampling a random axis
    and then sampling an angle. If @angle_limit is provided, the size
    of the rotation angle is constrained.

    If @random_state is provided (instance of np.random.RandomState), it
    will be used to generate random numbers.

    Args:
        angle_limit (None or float): If set, determines magnitude limit of angles to generate
        random_state (None or RandomState): RNG to use if specified

    Raises:
        AssertionError: [Invalid RNG]
    """
    if angle_limit is None:
        angle_limit = 2.0 * np.pi

    if random_state is not None:
        assert isinstance(random_state, np.random.RandomState)
        npr = random_state
    else:
        npr = np.random

    # sample random axis using a normalized sample from spherical Gaussian.
    # see (http://extremelearning.com.au/how-to-generate-uniformly-random-points-on-n-spheres-and-n-balls/)
    # for why it works.
    random_axis = npr.randn(3)
    random_axis /= np.linalg.norm(random_axis)
    random_angle = npr.uniform(low=0.0, high=angle_limit)
    return random_axis, random_angle


def vec(values):
    """
    Converts value tuple into a numpy vector.

    Args:
        values (n-array): a tuple of numbers

    Returns:
        np.array: vector of given values
    """
    return np.array(values, dtype=np.float32)


def mat4(array):
    """
    Converts an array to 4x4 matrix.

    Args:
        array (n-array): the array in form of vec, list, or tuple

    Returns:
        np.array: a 4x4 numpy matrix
    """
    return np.array(array, dtype=np.float32).reshape((4, 4))


def mat2pose(hmat):
    """
    Converts a homogeneous 4x4 matrix into pose.

    Args:
        hmat (np.array): a 4x4 homogeneous matrix

    Returns:
        2-tuple:

            - (np.array) (x,y,z) position array in cartesian coordinates
            - (np.array) (x,y,z,w) orientation array in quaternion form
    """
    pos = hmat[:3, 3]
    orn = mat2quat(hmat[:3, :3])
    return pos, orn


@jit_decorator
def mat2quat(rmat):
    """
    Converts given rotation matrix to quaternion.

    Args:
        rmat (np.array): 3x3 rotation matrix

    Returns:
        np.array: (x,y,z,w) float quaternion angles
    """
    M = np.asarray(rmat).astype(np.float32)[:3, :3]

    m00 = M[0, 0]
    m01 = M[0, 1]
    m02 = M[0, 2]
    m10 = M[1, 0]
    m11 = M[1, 1]
    m12 = M[1, 2]
    m20 = M[2, 0]
    m21 = M[2, 1]
    m22 = M[2, 2]
    # symmetric matrix K
    K = np.array(
        [
            [m00 - m11 - m22, np.float32(0.0), np.float32(0.0), np.float32(0.0)],
            [m01 + m10, m11 - m00 - m22, np.float32(0.0), np.float32(0.0)],
            [m02 + m20, m12 + m21, m22 - m00 - m11, np.float32(0.0)],
            [m21 - m12, m02 - m20, m10 - m01, m00 + m11 + m22],
        ]
    )
    K /= 3.0
    # quaternion is Eigen vector of K that corresponds to largest eigenvalue
    w, V = np.linalg.eigh(K)
    inds = np.array([3, 0, 1, 2])
    q1 = V[inds, np.argmax(w)]
    if q1[0] < 0.0:
        np.negative(q1, q1)
    inds = np.array([1, 2, 3, 0])
    return q1[inds]


def euler2mat(euler):
    """
    Converts euler angles into rotation matrix form

    Args:
        euler (np.array): (r,p,y) angles

    Returns:
        np.array: 3x3 rotation matrix

    Raises:
        AssertionError: [Invalid input shape]
    """

    euler = np.asarray(euler, dtype=np.float64)
    assert euler.shape[-1] == 3, "Invalid shaped euler {}".format(euler)

    ai, aj, ak = -euler[..., 2], -euler[..., 1], -euler[..., 0]
    si, sj, sk = np.sin(ai), np.sin(aj), np.sin(ak)
    ci, cj, ck = np.cos(ai), np.cos(aj), np.cos(ak)
    cc, cs = ci * ck, ci * sk
    sc, ss = si * ck, si * sk

    mat = np.empty(euler.shape[:-1] + (3, 3), dtype=np.float64)
    mat[..., 2, 2] = cj * ck
    mat[..., 2, 1] = sj * sc - cs
    mat[..., 2, 0] = sj * cc + ss
    mat[..., 1, 2] = cj * sk
    mat[..., 1, 1] = sj * ss + cc
    mat[..., 1, 0] = sj * cs - sc
    mat[..., 0, 2] = -sj
    mat[..., 0, 1] = cj * si
    mat[..., 0, 0] = cj * ci
    return mat


def mat2euler(rmat, axes="sxyz"):
    """
    Converts given rotation matrix to euler angles in radian.

    Args:
        rmat (np.array): 3x3 rotation matrix
        axes (str): One of 24 axis sequences as string or encoded tuple (see top of this module)

    Returns:
        np.array: (r,p,y) converted euler angles in radian vec3 float
    """
    try:
        firstaxis, parity, repetition, frame = _AXES2TUPLE[axes.lower()]
    except (AttributeError, KeyError):
        firstaxis, parity, repetition, frame = axes

    i = firstaxis
    j = _NEXT_AXIS[i + parity]
    k = _NEXT_AXIS[i - parity + 1]

    M = np.asarray(rmat, dtype=np.float32)[:3, :3]
    if repetition:
        sy = math.sqrt(M[i, j] * M[i, j] + M[i, k] * M[i, k])
        if sy > EPS:
            ax = math.atan2(M[i, j], M[i, k])
            ay = math.atan2(sy, M[i, i])
            az = math.atan2(M[j, i], -M[k, i])
        else:
            ax = math.atan2(-M[j, k], M[j, j])
            ay = math.atan2(sy, M[i, i])
            az = 0.0
    else:
        cy = math.sqrt(M[i, i] * M[i, i] + M[j, i] * M[j, i])
        if cy > EPS:
            ax = math.atan2(M[k, j], M[k, k])
            ay = math.atan2(-M[k, i], cy)
            az = math.atan2(M[j, i], M[i, i])
        else:
            ax = math.atan2(-M[j, k], M[j, j])
            ay = math.atan2(-M[k, i], cy)
            az = 0.0

    if parity:
        ax, ay, az = -ax, -ay, -az
    if frame:
        ax, az = az, ax
    return vec((ax, ay, az))


def pose2mat(pose):
    """
    Converts pose to homogeneous matrix.

    Args:
        pose (2-tuple): a (pos, orn) tuple where pos is vec3 float cartesian, and
            orn is vec4 float quaternion.

    Returns:
        np.array: 4x4 homogeneous matrix
    """
    homo_pose_mat = np.zeros((4, 4), dtype=np.float32)
    homo_pose_mat[:3, :3] = quat2mat(pose[1])
    homo_pose_mat[:3, 3] = np.array(pose[0], dtype=np.float32)
    homo_pose_mat[3, 3] = 1.0
    return homo_pose_mat


@jit_decorator
def quat2mat(quaternion):
    """
    Converts given quaternion to matrix.

    Args:
        quaternion (np.array): (x,y,z,w) vec4 float angles

    Returns:
        np.array: 3x3 rotation matrix
    """
    # awkward semantics for use with numba
    inds = np.array([3, 0, 1, 2])
    q = np.asarray(quaternion).copy().astype(np.float32)[inds]

    n = np.dot(q, q)
    if n < EPS:
        return np.identity(3)
    q *= math.sqrt(2.0 / n)
    q2 = np.outer(q, q)
    return np.array(
        [
            [1.0 - q2[2, 2] - q2[3, 3], q2[1, 2] - q2[3, 0], q2[1, 3] + q2[2, 0]],
            [q2[1, 2] + q2[3, 0], 1.0 - q2[1, 1] - q2[3, 3], q2[2, 3] - q2[1, 0]],
            [q2[1, 3] - q2[2, 0], q2[2, 3] + q2[1, 0], 1.0 - q2[1, 1] - q2[2, 2]],
        ]
    )


def quat2axisangle(quat):
    """
    Converts quaternion to axis-angle format.
    Returns a unit vector direction scaled by its angle in radians.

    Args:
        quat (np.array): (x,y,z,w) vec4 float angles

    Returns:
        np.array: (ax,ay,az) axis-angle exponential coordinates
    """
    # clip quaternion
    if quat[3] > 1.0:
        quat[3] = 1.0
    elif quat[3] < -1.0:
        quat[3] = -1.0

    den = np.sqrt(1.0 - quat[3] * quat[3])
    if math.isclose(den, 0.0):
        # This is (close to) a zero degree rotation, immediately return
        return np.zeros(3)

    return (quat[:3] * 2.0 * math.acos(quat[3])) / den


def axisangle2quat(vec):
    """
    Converts scaled axis-angle to quat.

    Args:
        vec (np.array): (ax,ay,az) axis-angle exponential coordinates

    Returns:
        np.array: (x,y,z,w) vec4 float angles
    """
    # Grab angle
    angle = np.linalg.norm(vec)

    # handle zero-rotation case
    if math.isclose(angle, 0.0):
        return np.array([0.0, 0.0, 0.0, 1.0])

    # make sure that axis is a unit vector
    axis = vec / angle

    q = np.zeros(4)
    q[3] = np.cos(angle / 2.0)
    q[:3] = axis * np.sin(angle / 2.0)
    return q


def pose_in_A_to_pose_in_B(pose_A, pose_A_in_B):
    """
    Converts a homogenous matrix corresponding to a point C in frame A
    to a homogenous matrix corresponding to the same point C in frame B.

    Args:
        pose_A (np.array): 4x4 matrix corresponding to the pose of C in frame A
        pose_A_in_B (np.array): 4x4 matrix corresponding to the pose of A in frame B

    Returns:
        np.array: 4x4 matrix corresponding to the pose of C in frame B
    """

    # pose of A in B takes a point in A and transforms it to a point in C.

    # pose of C in B = pose of A in B * pose of C in A
    # take a point in C, transform it to A, then to B
    # T_B^C = T_A^C * T_B^A
    return pose_A_in_B.dot(pose_A)


def pose_inv(pose):
    """
    Computes the inverse of a homogeneous matrix corresponding to the pose of some
    frame B in frame A. The inverse is the pose of frame A in frame B.

    Args:
        pose (np.array): 4x4 matrix for the pose to inverse

    Returns:
        np.array: 4x4 matrix for the inverse pose
    """

    # Note, the inverse of a pose matrix is the following
    # [R t; 0 1]^-1 = [R.T -R.T*t; 0 1]

    # Intuitively, this makes sense.
    # The original pose matrix translates by t, then rotates by R.
    # We just invert the rotation by applying R-1 = R.T, and also translate back.
    # Since we apply translation first before rotation, we need to translate by
    # -t in the original frame, which is -R-1*t in the new frame, and then rotate back by
    # R-1 to align the axis again.

    pose_inv = np.zeros((4, 4))
    pose_inv[:3, :3] = pose[:3, :3].T
    pose_inv[:3, 3] = -pose_inv[:3, :3].dot(pose[:3, 3])
    pose_inv[3, 3] = 1.0
    return pose_inv


def _skew_symmetric_translation(pos_A_in_B):
    """
    Helper function to get a skew symmetric translation matrix for converting quantities
    between frames.

    Args:
        pos_A_in_B (np.array): (x,y,z) position of A in frame B

    Returns:
        np.array: 3x3 skew symmetric translation matrix
    """
    return np.array(
        [
            0.0,
            -pos_A_in_B[2],
            pos_A_in_B[1],
            pos_A_in_B[2],
            0.0,
            -pos_A_in_B[0],
            -pos_A_in_B[1],
            pos_A_in_B[0],
            0.0,
        ]
    ).reshape((3, 3))


def vel_in_A_to_vel_in_B(vel_A, ang_vel_A, pose_A_in_B):
    """
    Converts linear and angular velocity of a point in frame A to the equivalent in frame B.

    Args:
        vel_A (np.array): (vx,vy,vz) linear velocity in A
        ang_vel_A (np.array): (wx,wy,wz) angular velocity in A
        pose_A_in_B (np.array): 4x4 matrix corresponding to the pose of A in frame B

    Returns:
        2-tuple:

            - (np.array) (vx,vy,vz) linear velocities in frame B
            - (np.array) (wx,wy,wz) angular velocities in frame B
    """
    pos_A_in_B = pose_A_in_B[:3, 3]
    rot_A_in_B = pose_A_in_B[:3, :3]
    skew_symm = _skew_symmetric_translation(pos_A_in_B)
    vel_B = rot_A_in_B.dot(vel_A) + skew_symm.dot(rot_A_in_B.dot(ang_vel_A))
    ang_vel_B = rot_A_in_B.dot(ang_vel_A)
    return vel_B, ang_vel_B


def force_in_A_to_force_in_B(force_A, torque_A, pose_A_in_B):
    """
    Converts linear and rotational force at a point in frame A to the equivalent in frame B.

    Args:
        force_A (np.array): (fx,fy,fz) linear force in A
        torque_A (np.array): (tx,ty,tz) rotational force (moment) in A
        pose_A_in_B (np.array): 4x4 matrix corresponding to the pose of A in frame B

    Returns:
        2-tuple:

            - (np.array) (fx,fy,fz) linear forces in frame B
            - (np.array) (tx,ty,tz) moments in frame B
    """
    pos_A_in_B = pose_A_in_B[:3, 3]
    rot_A_in_B = pose_A_in_B[:3, :3]
    skew_symm = _skew_symmetric_translation(pos_A_in_B)
    force_B = rot_A_in_B.T.dot(force_A)
    torque_B = -rot_A_in_B.T.dot(skew_symm.dot(force_A)) + rot_A_in_B.T.dot(torque_A)
    return force_B, torque_B


def rotation_matrix(angle, direction, point=None):
    """
    Returns matrix to rotate about axis defined by point and direction.

    E.g.:
        >>> angle = (random.random() - 0.5) * (2*math.pi)
        >>> direc = numpy.random.random(3) - 0.5
        >>> point = numpy.random.random(3) - 0.5
        >>> R0 = rotation_matrix(angle, direc, point)
        >>> R1 = rotation_matrix(angle-2*math.pi, direc, point)
        >>> is_same_transform(R0, R1)
        True

        >>> R0 = rotation_matrix(angle, direc, point)
        >>> R1 = rotation_matrix(-angle, -direc, point)
        >>> is_same_transform(R0, R1)
        True

        >>> I = numpy.identity(4, numpy.float32)
        >>> numpy.allclose(I, rotation_matrix(math.pi*2, direc))
        True

        >>> numpy.allclose(2., numpy.trace(rotation_matrix(math.pi/2,
        ...                                                direc, point)))
        True

    Args:
        angle (float): Magnitude of rotation
        direction (np.array): (ax,ay,az) axis about which to rotate
        point (None or np.array): If specified, is the (x,y,z) point about which the rotation will occur

    Returns:
        np.array: 4x4 homogeneous matrix that includes the desired rotation
    """
    sina = math.sin(angle)
    cosa = math.cos(angle)
    direction = unit_vector(direction[:3])
    # rotation matrix around unit vector
    R = np.array(((cosa, 0.0, 0.0), (0.0, cosa, 0.0), (0.0, 0.0, cosa)), dtype=np.float32)
    R += np.outer(direction, direction) * (1.0 - cosa)
    direction *= sina
    R += np.array(
        (
            (0.0, -direction[2], direction[1]),
            (direction[2], 0.0, -direction[0]),
            (-direction[1], direction[0], 0.0),
        ),
        dtype=np.float32,
    )
    M = np.identity(4)
    M[:3, :3] = R
    if point is not None:
        # rotation not around origin
        point = np.asarray(point[:3], dtype=np.float32)
        M[:3, 3] = point - np.dot(R, point)
    return M


def clip_translation(dpos, limit):
    """
    Limits a translation (delta position) to a specified limit

    Scales down the norm of the dpos to 'limit' if norm(dpos) > limit, else returns immediately

    Args:
        dpos (n-array): n-dim Translation being clipped (e,g.: (x, y, z)) -- numpy array
        limit (float): Value to limit translation by -- magnitude (scalar, in same units as input)

    Returns:
        2-tuple:

            - (np.array) Clipped translation (same dimension as inputs)
            - (bool) whether the value was clipped or not
    """
    input_norm = np.linalg.norm(dpos)
    return (dpos * limit / input_norm, True) if input_norm > limit else (dpos, False)


def clip_rotation(quat, limit):
    """
    Limits a (delta) rotation to a specified limit

    Converts rotation to axis-angle, clips, then re-converts back into quaternion

    Args:
        quat (np.array): (x,y,z,w) rotation being clipped
        limit (float): Value to limit rotation by -- magnitude (scalar, in radians)

    Returns:
        2-tuple:

            - (np.array) Clipped rotation quaternion (x, y, z, w)
            - (bool) whether the value was clipped or not
    """
    clipped = False

    # First, normalize the quaternion
    quat = quat / np.linalg.norm(quat)

    den = np.sqrt(max(1 - quat[3] * quat[3], 0))
    if den == 0:
        # This is a zero degree rotation, immediately return
        return quat, clipped
    else:
        # This is all other cases
        x = quat[0] / den
        y = quat[1] / den
        z = quat[2] / den
        a = 2 * math.acos(quat[3])

    # Clip rotation if necessary and return clipped quat
    if abs(a) > limit:
        a = limit * np.sign(a) / 2
        sa = math.sin(a)
        ca = math.cos(a)
        quat = np.array([x * sa, y * sa, z * sa, ca])
        clipped = True

    return quat, clipped


def make_pose(translation, rotation):
    """
    Makes a homogeneous pose matrix from a translation vector and a rotation matrix.

    Args:
        translation (np.array): (x,y,z) translation value
        rotation (np.array): a 3x3 matrix representing rotation

    Returns:
        pose (np.array): a 4x4 homogeneous matrix
    """
    pose = np.zeros((4, 4))
    pose[:3, :3] = rotation
    pose[:3, 3] = translation
    pose[3, 3] = 1.0
    return pose


def unit_vector(data, axis=None, out=None):
    """
    Returns ndarray normalized by length, i.e. eucledian norm, along axis.

    E.g.:
        >>> v0 = numpy.random.random(3)
        >>> v1 = unit_vector(v0)
        >>> numpy.allclose(v1, v0 / numpy.linalg.norm(v0))
        True

        >>> v0 = numpy.random.rand(5, 4, 3)
        >>> v1 = unit_vector(v0, axis=-1)
        >>> v2 = v0 / numpy.expand_dims(numpy.sqrt(numpy.sum(v0*v0, axis=2)), 2)
        >>> numpy.allclose(v1, v2)
        True

        >>> v1 = unit_vector(v0, axis=1)
        >>> v2 = v0 / numpy.expand_dims(numpy.sqrt(numpy.sum(v0*v0, axis=1)), 1)
        >>> numpy.allclose(v1, v2)
        True

        >>> v1 = numpy.empty((5, 4, 3), dtype=numpy.float32)
        >>> unit_vector(v0, axis=1, out=v1)
        >>> numpy.allclose(v1, v2)
        True

        >>> list(unit_vector([]))
        []

        >>> list(unit_vector([1.0]))
        [1.0]

    Args:
        data (np.array): data to normalize
        axis (None or int): If specified, determines specific axis along data to normalize
        out (None or np.array): If specified, will store computation in this variable

    Returns:
        None or np.array: If @out is not specified, will return normalized vector. Otherwise, stores the output in @out
    """
    if out is None:
        data = np.array(data, dtype=np.float32, copy=True)
        if data.ndim == 1:
            data /= math.sqrt(np.dot(data, data))
            return data
    else:
        if out is not data:
            out[:] = np.asarray(data)
        data = out
    length = np.atleast_1d(np.sum(data * data, axis))
    np.sqrt(length, length)
    if axis is not None:
        length = np.expand_dims(length, axis)
    data /= length
    if out is None:
        return data


def get_orientation_error(target_orn, current_orn):
    """
    Returns the difference between two quaternion orientations as a 3 DOF numpy array.
    For use in an impedance controller / task-space PD controller.

    Args:
        target_orn (np.array): (x, y, z, w) desired quaternion orientation
        current_orn (np.array): (x, y, z, w) current quaternion orientation

    Returns:
        orn_error (np.array): (ax,ay,az) current orientation error, corresponds to
            (target_orn - current_orn)
    """
    current_orn = np.array([current_orn[3], current_orn[0], current_orn[1], current_orn[2]])
    target_orn = np.array([target_orn[3], target_orn[0], target_orn[1], target_orn[2]])

    pinv = np.zeros((3, 4))
    pinv[0, :] = [-current_orn[1], current_orn[0], -current_orn[3], current_orn[2]]
    pinv[1, :] = [-current_orn[2], current_orn[3], current_orn[0], -current_orn[1]]
    pinv[2, :] = [-current_orn[3], -current_orn[2], current_orn[1], current_orn[0]]
    orn_error = 2.0 * pinv.dot(np.array(target_orn))
    return orn_error


def skew(v):
    """
    Returns the 3x3 skew matrix.
    The skew matrix is a square matrix M{A} whose transpose is also its
    negative; that is, it satisfies the condition M{-A = A^T}.
    @type v: array
    @param v: The input array
    @rtype: array, shape (3,3)
    @return: The resulting skew matrix
    """
    skv = np.roll(np.roll(np.diag(np.asarray(v).flatten()), 1, 1), -1, 0)
    return (skv - skv.T)


def quaternions_orientation_error(target_orn, current_orn):
    """
    Calculates the orientation error between two quaternions
    Qd is the desired orientation
    Qc is the current orientation
    both with respect to the same fixed frame

    return vector part
    """
    ne = current_orn[3]*target_orn[3] + np.dot(current_orn[:3], target_orn[:3])
    ee = current_orn[3]*target_orn[:3] - target_orn[3] * current_orn[:3] + np.dot(skew(current_orn[:3]), target_orn[:3])
    ee *= np.sign(ne)  # disambiguate the sign of the quaternion
    return ee


def limit_quaternion_rotation(q1, q2, max_angle_rad):
    """
    Compute an intermediate quaternion that lies on the shortest path from q1 to q2,
    limited by the maximum allowed rotation angle.

    Parameters:
    q1, q2: numpy arrays of shape (4,) representing quaternions in format [x, y, z, w]
    max_angle_rad: float, maximum allowed rotation angle in radians

    Returns:
    numpy.ndarray: The limited quaternion in [x, y, z, w] format
    """
    # Ensure quaternions are normalized
    q1 = q1 / np.linalg.norm(q1)
    q2 = q2 / np.linalg.norm(q2)

    # Calculate the dot product (note: w component is at index 3)
    dot = np.dot(q1, q2)

    # If the dot product is negative, negate q2
    # This ensures we take the shortest path
    if dot < 0:
        q2 = -q2
        dot = -dot

    # Clamp dot product to [-1, 1] for numerical stability
    dot = np.clip(dot, -1.0, 1.0)

    # Calculate the total angle between quaternions
    total_angle = np.arccos(dot)  # Note: This is half the rotation angle

    # If twice the total angle is less than the maximum, return q2
    if 2 * total_angle <= max_angle_rad:
        return q2

    # Calculate the interpolation parameter for the maximum allowed angle
    t = max_angle_rad / (2 * total_angle)

    # Calculate the relative rotation quaternion from q1 to q2
    relative_rot = q2 - q1 * dot
    relative_rot_norm = np.linalg.norm(relative_rot)

    if relative_rot_norm < 1e-7:  # Handle case where quaternions are very close
        return q1

    relative_rot = relative_rot / relative_rot_norm

    # Construct the limited quaternion using the half-angle formula
    half_max_angle = max_angle_rad / 2
    result = q1 * np.cos(half_max_angle) + relative_rot * np.sin(half_max_angle)

    # Ensure the result is normalized
    return result / np.linalg.norm(result)


def get_pose_error(target_pose, current_pose):
    """
    Computes the error corresponding to target pose - current pose as a 6-dim vector.
    The first 3 components correspond to translational error while the last 3 components
    correspond to the rotational error.

    Args:
        target_pose (np.array): a 4x4 homogenous matrix for the target pose
        current_pose (np.array): a 4x4 homogenous matrix for the current pose

    Returns:
        np.array: 6-dim pose error.
    """
    error = np.zeros(6)

    # compute translational error
    target_pos = target_pose[:3, 3]
    current_pos = current_pose[:3, 3]
    pos_err = target_pos - current_pos

    # compute rotational error
    r1 = current_pose[:3, 0]
    r2 = current_pose[:3, 1]
    r3 = current_pose[:3, 2]
    r1d = target_pose[:3, 0]
    r2d = target_pose[:3, 1]
    r3d = target_pose[:3, 2]
    rot_err = 0.5 * (np.cross(r1, r1d) + np.cross(r2, r2d) + np.cross(r3, r3d))

    error[:3] = pos_err
    error[3:] = rot_err
    return error


@jit_decorator
def matrix_inverse(matrix):
    """
    Helper function to have an efficient matrix inversion function.

    Args:
        matrix (np.array): 2d-array representing a matrix

    Returns:
        np.array: 2d-array representing the matrix inverse
    """
    return np.linalg.inv(matrix)


<<<<<<< HEAD
=======
def rotate_2d_point(input, rot):
    """
    rotate a 2d vector counterclockwise

    Args:
        input (np.array): 1d-array representing 2d vector
        rot (float): rotation value

    Returns:
        np.array: rotated 1d-array
    """
    input_x, input_y = input
    x = input_x * np.cos(rot) - input_y * np.sin(rot)
    y = input_x * np.sin(rot) + input_y * np.cos(rot)

    return np.array([x, y])


>>>>>>> 03af2fa5
@jit_decorator
def spd_to_cholesky_vector(spd_matrix):
    """
        Compute Cholesky decomposition for SPD matrix.
        Then, extract and return its lower triangle as a vector.
    """
    cholesky_matrix = np.linalg.cholesky(spd_matrix).ravel()
    tril_mask = np.array([0, 3, 4, 6, 7, 8])
    return cholesky_matrix[tril_mask]


@jit_decorator
def cholesky_vector_to_spd(cholesky_vector):
    """
        Reconstruct Cholesky decomposition matrix from vector.
        Then compute SPD matrix L * L.T
    """
    cholesky_matrix = np.zeros((3, 3), dtype=np.float64)
    mask = np.tril_indices(cholesky_matrix.shape[0], k=0)
    for i in range(6):
        cholesky_matrix[mask[0][i]][mask[1][i]] = cholesky_vector[i]
    return cholesky_matrix @ cholesky_matrix.T


def ortho62quat(ortho6):
    R = ortho62mat(ortho6)
    return mat2quat(R)


def axis_angle2ortho6(axis_angle):
    return quat2ortho6(axisangle2quat(axis_angle))


def quat2ortho6(q):
    return mat2ortho6(quat2mat(q))


def mat2ortho6(R):
    return R[:3, :2].T.flatten()


def ortho62mat(ortho6):
    x_raw, y_raw = ortho6[0:3], ortho6[3:6]
    x = x_raw / np.linalg.norm(x_raw)
    z = np.cross(x, y_raw)
    z = z / np.linalg.norm(z)
    y = np.cross(z, x)

    return np.column_stack((x, y, z))


def force_frame_transform(bTa):
    """
    Calculates the coordinate transformation for force vectors.
    The force vectors obey special transformation rules.
    B{Reference:} Handbook of robotics page 39, equation 2.9
    @type bTa: array, shape (4,4)
    @param bTa: Homogeneous transformation that represents the position
    and orientation of frame M{A} relative to frame M{B}
    @rtype: array, shape (6,6)
    @return: The coordinate transformation from M{A} to M{B} for force
    vectors
    """
    aTb = pose_inv(bTa)
    return motion_frame_transform(aTb).T


def motion_frame_transform(bTa):
    """
    Calculates the coordinate transformation for motion vectors.
    The motion vectors obey special transformation rules.
    B{Reference:} Handbook of robotics page 39, equation 2.9
    @type bTa: array, shape (4,4)
    @param bTa: Homogeneous transformation that represents the position
    and orientation of frame M{A} relative to frame M{B}
    @rtype: array, shape (6,6)
    @return: The coordinate transformation from M{A} to M{B} for motion
    vectors
    """
    bRa = bTa[:3, :3]
    bPa = bTa[:3, 3]
    bXa = np.zeros((6, 6))
    bXa[:3, :3] = bRa
    bXa[3:, :3] = np.dot(_skew_symmetric_translation(bPa), bRa)
    bXa[3:, 3:] = bRa
<<<<<<< HEAD
    return bXa
=======
    return bXa


def rotate_vector_by_quaternion(vector, quaternion):
    """
    Rotate a 3D vector using a quaternion rotation.

    Args:
        vector (np.array): 3D vector [x, y, z]
        quaternion (np.array): Quaternion in format [x, y, z, w]

    Returns:
        np.array: Rotated vector
    """
    # Normalize the quaternion
    q = quaternion / np.linalg.norm(quaternion)
    q_x, q_y, q_z, q_w = q

    # Convert vector to pure quaternion (w = 0)
    v_x, v_y, v_z = vector

    # First multiply: q * v
    temp_w = -q_x*v_x - q_y*v_y - q_z*v_z
    temp_x = q_w*v_x + q_y*v_z - q_z*v_y
    temp_y = q_w*v_y - q_x*v_z + q_z*v_x
    temp_z = q_w*v_z + q_x*v_y - q_y*v_x

    # Second multiply: result * q_conjugate
    q_conjugate = np.array([-q_x, -q_y, -q_z, q_w])

    result_w = -temp_x*(-q_x) - temp_y*(-q_y) - temp_z*(-q_z) + temp_w*q_w
    result_x = temp_w*(-q_x) + temp_y*(-q_z) - temp_z*(-q_y) + temp_x*q_w
    result_y = temp_w*(-q_y) - temp_x*(-q_z) + temp_z*(-q_x) + temp_y*q_w
    result_z = temp_w*(-q_z) + temp_x*(-q_y) - temp_y*(-q_x) + temp_z*q_w

    # Return just the vector part (x, y, z)
    return np.array([result_x, result_y, result_z])
>>>>>>> 03af2fa5
<|MERGE_RESOLUTION|>--- conflicted
+++ resolved
@@ -1013,8 +1013,6 @@
     return np.linalg.inv(matrix)
 
 
-<<<<<<< HEAD
-=======
 def rotate_2d_point(input, rot):
     """
     rotate a 2d vector counterclockwise
@@ -1033,7 +1031,6 @@
     return np.array([x, y])
 
 
->>>>>>> 03af2fa5
 @jit_decorator
 def spd_to_cholesky_vector(spd_matrix):
     """
@@ -1119,9 +1116,6 @@
     bXa[:3, :3] = bRa
     bXa[3:, :3] = np.dot(_skew_symmetric_translation(bPa), bRa)
     bXa[3:, 3:] = bRa
-<<<<<<< HEAD
-    return bXa
-=======
     return bXa
 
 
@@ -1158,5 +1152,4 @@
     result_z = temp_w*(-q_z) + temp_x*(-q_y) - temp_y*(-q_x) + temp_z*q_w
 
     # Return just the vector part (x, y, z)
-    return np.array([result_x, result_y, result_z])
->>>>>>> 03af2fa5
+    return np.array([result_x, result_y, result_z])