--- conflicted
+++ resolved
@@ -358,8 +358,6 @@
         sensors = [joint_pos, joint_pos_cos, joint_pos_sin, joint_vel]
         names = ["joint_pos", "joint_pos_cos", "joint_pos_sin", "joint_vel"]
         actives = [True, True, True, True]
-<<<<<<< HEAD
-=======
 
         for arm in self.arms:
             arm_sensors, arm_sensor_names = self._create_arm_sensors(arm, modality=modality)
@@ -371,7 +369,6 @@
         sensors += base_sensors
         names += base_sensor_names
         actives += [True] * len(base_sensors)
->>>>>>> 03af2fa5
 
         # Create observables for this robot
         observables = OrderedDict()
@@ -697,9 +694,6 @@
         """
         sensor_idx = np.sum(self.sim.model.sensor_dim[: self.sim.model.sensor_name2id(sensor_name)])
         sensor_dim = self.sim.model.sensor_dim[self.sim.model.sensor_name2id(sensor_name)]
-<<<<<<< HEAD
-        return np.array(self.sim.data.sensordata[sensor_idx: sensor_idx + sensor_dim])
-=======
         return np.array(self.sim.data.sensordata[sensor_idx: sensor_idx + sensor_dim])
 
     def visualize(self, vis_settings):
@@ -1016,5 +1010,4 @@
         Returns:
             dict: Controller dictionary for the robot
         """
-        return self.composite_controller.part_controllers
->>>>>>> 03af2fa5
+        return self.composite_controller.part_controllers